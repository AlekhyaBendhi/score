--- conflicted
+++ resolved
@@ -1,17 +1,11 @@
 --extra-index-url https://pypi.org/simple/
 
-<<<<<<< HEAD
 Sphinx
 sphinx-needs
 pydata-sphinx-theme
+sphinx-design
 
 # esbonio >= 1 comes bundled with the esbonio extension >= 1.
 # esbonio<1 is required for the esbonio extension <1
 # So what we need to install here is esbonio<1
-esbonio<1
-=======
-Sphinx==8.1.3
-sphinx-needs==4.1.0
-pydata-sphinx-theme==0.16.0
-sphinx-design==0.6.1
->>>>>>> 8ec32469
+esbonio<1
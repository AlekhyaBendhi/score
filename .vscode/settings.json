{
    // General Settings
    "files.insertFinalNewline": true,
    "files.trimTrailingWhitespace": true,
    "editor.insertSpaces": true,
    "editor.tabCompletion": "on",

    // Default for any filetype
    "editor.rulers": [
        100
    ],
<<<<<<< HEAD
    //
    //
=======

    // Python Settings
    "[python]": {
        // In python using 80 characters per line is the standard.
        "editor.rulers": [
            79
        ],
    },

>>>>>>> 8ec32469
    // RST Settings
    "[restructuredtext]": {
        "editor.tabSize": 3,
    },
    //
    //
    // Esbonio 0.x (Current)
    // see https://github.com/swyddfa/esbonio/blob/0.x/docs/lsp/getting-started.rst
    // and https://github.com/swyddfa/esbonio/blob/0.x/docs/lsp/editors/vscode/_configuration.rst
    "esbonio.server.pythonPath": "${workspaceFolder}/.venv_docs/bin/python",
    "esbonio.sphinx.srcDir": "${workspaceFolder}/docs",
    "esbonio.sphinx.confDir": "${workspaceFolder}/docs",
    "esbonio.sphinx.buildDir": "${workspaceFolder}/_build",
    "esbonio.server.logLevel": "info",
    // Do not auto-install. We'll use the one in the venv.
    "esbonio.server.installBehavior": "nothing",
    // Enable port forwarding for preview if working on remote workstation
    "remote.autoForwardPorts": true,
    "remote.autoForwardPortsSource": "process",
    //
    //
    // Esbonio 1.x (Preview)
    "esbonio.sphinx.pythonCommand": [
        ".venv_docs/bin/python"
    ],
    "esbonio.sphinx.buildCommand": [
        "docs",
        "_build",
        "--jobs",
        "auto"
    ],
    // default is "error", which doesn't show anything.
    "esbonio.logging.level": "warning"
}<|MERGE_RESOLUTION|>--- conflicted
+++ resolved
@@ -9,10 +9,8 @@
     "editor.rulers": [
         100
     ],
-<<<<<<< HEAD
     //
     //
-=======
 
     // Python Settings
     "[python]": {
@@ -22,7 +20,6 @@
         ],
     },
 
->>>>>>> 8ec32469
     // RST Settings
     "[restructuredtext]": {
         "editor.tabSize": 3,

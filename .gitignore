# Bazel
bazel-*
MODULE.bazel.lock

# Ruff
.ruff_cache

<<<<<<< HEAD
# docs:incremental and docs:ide_support build artifacts
/_build
=======
# Python
.venv

# Vale - editorial style guide
.vale.ini
styles/

# direnv - folder-specific bash configuration
.envrc
>>>>>>> 8ec32469
<|MERGE_RESOLUTION|>--- conflicted
+++ resolved
@@ -5,10 +5,9 @@
 # Ruff
 .ruff_cache
 
-<<<<<<< HEAD
 # docs:incremental and docs:ide_support build artifacts
 /_build
-=======
+
 # Python
 .venv
 
@@ -17,5 +16,4 @@
 styles/
 
 # direnv - folder-specific bash configuration
-.envrc
->>>>>>> 8ec32469
+.envrc